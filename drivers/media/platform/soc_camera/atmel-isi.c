--- conflicted
+++ resolved
@@ -141,13 +141,8 @@
 	return readl(isi->regs + reg);
 }
 
-<<<<<<< HEAD
-static int configure_geometry(struct atmel_isi *isi, u32 width,
-			u32 height, u32 code)
-=======
 static u32 setup_cfg2_yuv_swap(struct atmel_isi *isi,
 	const struct soc_camera_format_xlate *xlate)
->>>>>>> 3bc30e9c
 {
 	/* By default, no swap for the codec path of Atmel ISI. So codec
 	 * ouput is same as sensor's output.
@@ -187,24 +182,6 @@
 		}
 	}
 
-<<<<<<< HEAD
-	switch (code) {
-	/* YUV, including grey */
-	case MEDIA_BUS_FMT_Y8_1X8:
-		cr = ISI_CFG2_GRAYSCALE;
-		break;
-	case MEDIA_BUS_FMT_VYUY8_2X8:
-		cr = ISI_CFG2_YCC_SWAP_MODE_3;
-		break;
-	case MEDIA_BUS_FMT_UYVY8_2X8:
-		cr = ISI_CFG2_YCC_SWAP_MODE_2;
-		break;
-	case MEDIA_BUS_FMT_YVYU8_2X8:
-		cr = ISI_CFG2_YCC_SWAP_MODE_1;
-		break;
-	case MEDIA_BUS_FMT_YUYV8_2X8:
-		cr = ISI_CFG2_YCC_SWAP_DEFAULT;
-=======
 	return cfg2_yuv_swap;
 }
 
@@ -227,7 +204,6 @@
 	case MEDIA_BUS_FMT_YVYU8_2X8:
 	case MEDIA_BUS_FMT_YUYV8_2X8:
 		cfg2 = setup_cfg2_yuv_swap(isi, xlate);
->>>>>>> 3bc30e9c
 		break;
 	/* RGB, TODO */
 	default:
@@ -877,15 +853,6 @@
 	case MEDIA_BUS_FMT_VYUY8_2X8:
 	case MEDIA_BUS_FMT_YUYV8_2X8:
 	case MEDIA_BUS_FMT_YVYU8_2X8:
-<<<<<<< HEAD
-		formats++;
-		if (xlate) {
-			xlate->host_fmt	= &isi_camera_formats[0];
-			xlate->code	= code;
-			xlate++;
-			dev_dbg(icd->parent, "Providing format %s using code %d\n",
-				isi_camera_formats[0].name, code);
-=======
 		n = ARRAY_SIZE(isi_camera_formats);
 		formats += n;
 		for (i = 0; i < n; i++) {
@@ -896,7 +863,6 @@
 					xlate->host_fmt->name, mbus_fmt_string(xlate->code));
 				xlate++;
 			}
->>>>>>> 3bc30e9c
 		}
 		break;
 	default:
@@ -1024,22 +990,14 @@
 
 	cfg1 |= ISI_CFG1_THMASK_BEATS_16;
 
-<<<<<<< HEAD
-=======
 	/* Enable PM and peripheral clock before operate isi registers */
 	pm_runtime_get_sync(ici->v4l2_dev.dev);
 
->>>>>>> 3bc30e9c
 	isi_writel(isi, ISI_CTRL, ISI_CTRL_DIS);
 	isi_writel(isi, ISI_CFG1, cfg1);
 
 	pm_runtime_put(ici->v4l2_dev.dev);
 
-	return 0;
-}
-
-static int isi_camera_set_parm(struct soc_camera_device *icd, struct v4l2_streamparm *parm)
-{
 	return 0;
 }
 
