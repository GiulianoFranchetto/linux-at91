--- conflicted
+++ resolved
@@ -2787,26 +2787,16 @@
 #define _PIPEB_DATA_M_G4X	0x71050
 
 /* Transfer unit size for display port - 1, default is 0x3f (for TU size 64) */
-<<<<<<< HEAD
-#define   PIPE_GMCH_DATA_M_TU_SIZE_MASK		(0x3f << 25)
-#define   PIPE_GMCH_DATA_M_TU_SIZE_SHIFT	25
+#define  TU_SIZE(x)             (((x)-1) << 25) /* default size 64 */
 #define  TU_SIZE_SHIFT		25
-=======
-#define  TU_SIZE(x)             (((x)-1) << 25) /* default size 64 */
 #define  TU_SIZE_MASK           (0x3f << 25)
->>>>>>> c7788792
 
 #define  DATA_LINK_M_N_MASK	(0xffffff)
 #define  DATA_LINK_N_MAX	(0x800000)
 
-<<<<<<< HEAD
 #define _PIPEA_DATA_N_G4X	0x70054
 #define _PIPEB_DATA_N_G4X	0x71054
 #define   PIPE_GMCH_DATA_N_MASK			(0xffffff)
-=======
-#define _PIPEA_GMCH_DATA_N			0x70054
-#define _PIPEB_GMCH_DATA_N			0x71054
->>>>>>> c7788792
 
 /*
  * Computing Link M and N values for the Display Port link
@@ -2819,7 +2809,6 @@
  * Attributes and VB-ID.
  */
 
-<<<<<<< HEAD
 #define _PIPEA_LINK_M_G4X	0x70060
 #define _PIPEB_LINK_M_G4X	0x71060
 #define   PIPEA_DP_LINK_M_MASK			(0xffffff)
@@ -2827,13 +2816,6 @@
 #define _PIPEA_LINK_N_G4X	0x70064
 #define _PIPEB_LINK_N_G4X	0x71064
 #define   PIPEA_DP_LINK_N_MASK			(0xffffff)
-=======
-#define _PIPEA_DP_LINK_M				0x70060
-#define _PIPEB_DP_LINK_M				0x71060
-
-#define _PIPEA_DP_LINK_N				0x70064
-#define _PIPEB_DP_LINK_N				0x71064
->>>>>>> c7788792
 
 #define PIPE_DATA_M_G4X(pipe) _PIPE(pipe, _PIPEA_DATA_M_G4X, _PIPEB_DATA_M_G4X)
 #define PIPE_DATA_N_G4X(pipe) _PIPE(pipe, _PIPEA_DATA_N_G4X, _PIPEB_DATA_N_G4X)
