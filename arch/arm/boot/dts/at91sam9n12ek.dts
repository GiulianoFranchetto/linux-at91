--- conflicted
+++ resolved
@@ -70,14 +70,6 @@
 				};
 			};
 
-<<<<<<< HEAD
-			i2c1: i2c@f8014000 {
-				dmas = <0>;
-				status = "okay";
-			};
-
-=======
->>>>>>> 4d2459ed
 			mmc0: mmc@f0008000 {
 				pinctrl-0 = <
 					&pinctrl_board_mmc0
