--- conflicted
+++ resolved
@@ -41,7 +41,6 @@
 		};
 	};
 
-<<<<<<< HEAD
 	bl_reg: backlight_regulator {
 		status = "okay";
 	};
@@ -56,13 +55,13 @@
 
 	panel: panel {
 		status = "okay";
-=======
+	};
+
 	leds {
 		d3 {
 			label = "d3";
 			gpios = <&pioE 24 GPIO_ACTIVE_HIGH>;
 		};
->>>>>>> d4849476
 	};
 
 	sound {
