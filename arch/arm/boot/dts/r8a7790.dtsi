--- conflicted
+++ resolved
@@ -127,7 +127,6 @@
 		interrupts = <0 0 4>, <0 1 4>, <0 2 4>,	<0 3 4>;
 	};
 
-<<<<<<< HEAD
 	mmcif0: mmcif@ee200000 {
 		compatible = "renesas,sh-mmcif";
 		reg = <0 0xee200000 0 0x80>;
@@ -144,6 +143,12 @@
 		interrupts = <0 170 0x4>;
 		reg-io-width = <4>;
 		status = "disabled";
+	};
+
+	pfc: pfc@e6060000 {
+		compatible = "renesas,pfc-r8a7790";
+		reg = <0 0xe6060000 0 0x250>;
+		#gpio-range-cells = <3>;
 	};
 
 	sdhi0: sdhi@ee100000 {
@@ -180,11 +185,5 @@
 		interrupts = <0 168 4>;
 		cap-sd-highspeed;
 		status = "disabled";
-=======
-	pfc: pfc@e6060000 {
-		compatible = "renesas,pfc-r8a7790";
-		reg = <0 0xe6060000 0 0x250>;
-		#gpio-range-cells = <3>;
->>>>>>> 14692739
 	};
 };