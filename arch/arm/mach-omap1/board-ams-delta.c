/*
 * linux/arch/arm/mach-omap1/board-ams-delta.c
 *
 * Modified from board-generic.c
 *
 * Board specific inits for the Amstrad E3 (codename Delta) videophone
 *
 * Copyright (C) 2006 Jonathan McDowell <noodles@earth.li>
 *
 * This program is free software; you can redistribute it and/or modify
 * it under the terms of the GNU General Public License version 2 as
 * published by the Free Software Foundation.
 */
#include <linux/basic_mmio_gpio.h>
#include <linux/gpio.h>
#include <linux/kernel.h>
#include <linux/init.h>
#include <linux/input.h>
#include <linux/interrupt.h>
#include <linux/leds.h>
#include <linux/platform_device.h>
#include <linux/serial_8250.h>
#include <linux/export.h>

#include <media/soc_camera.h>

#include <asm/serial.h>
#include <mach/hardware.h>
#include <asm/mach-types.h>
#include <asm/mach/arch.h>
#include <asm/mach/map.h>

#include <plat/io.h>
#include <plat/board-ams-delta.h>
#include <plat/keypad.h>
#include <plat/mux.h>
#include <plat/usb.h>
#include <plat/board.h>
#include "common.h"
#include <mach/camera.h>

#include <mach/ams-delta-fiq.h>

static const unsigned int ams_delta_keymap[] = {
	KEY(0, 0, KEY_F1),		/* Advert    */

	KEY(0, 3, KEY_COFFEE),		/* Games     */
	KEY(0, 2, KEY_QUESTION),	/* Directory */
	KEY(2, 3, KEY_CONNECT),		/* Internet  */
	KEY(1, 2, KEY_SHOP),		/* Services  */
	KEY(1, 1, KEY_PHONE),		/* VoiceMail */

	KEY(0, 1, KEY_DELETE),		/* Delete    */
	KEY(2, 2, KEY_PLAY),		/* Play      */
	KEY(1, 0, KEY_PAGEUP),		/* Up        */
	KEY(1, 3, KEY_PAGEDOWN),	/* Down      */
	KEY(2, 0, KEY_EMAIL),		/* ReadEmail */
	KEY(2, 1, KEY_STOP),		/* Stop      */

	/* Numeric keypad portion */
	KEY(0, 7, KEY_KP1),
	KEY(0, 6, KEY_KP2),
	KEY(0, 5, KEY_KP3),
	KEY(1, 7, KEY_KP4),
	KEY(1, 6, KEY_KP5),
	KEY(1, 5, KEY_KP6),
	KEY(2, 7, KEY_KP7),
	KEY(2, 6, KEY_KP8),
	KEY(2, 5, KEY_KP9),
	KEY(3, 6, KEY_KP0),
	KEY(3, 7, KEY_KPASTERISK),
	KEY(3, 5, KEY_KPDOT),		/* # key     */
	KEY(7, 2, KEY_NUMLOCK),		/* Mute      */
	KEY(7, 1, KEY_KPMINUS),		/* Recall    */
	KEY(6, 1, KEY_KPPLUS),		/* Redial    */
	KEY(7, 6, KEY_KPSLASH),		/* Handsfree */
	KEY(6, 0, KEY_ENTER),		/* Video     */

	KEY(7, 4, KEY_CAMERA),		/* Photo     */

	KEY(0, 4, KEY_F2),		/* Home      */
	KEY(1, 4, KEY_F3),		/* Office    */
	KEY(2, 4, KEY_F4),		/* Mobile    */
	KEY(7, 7, KEY_F5),		/* SMS       */
	KEY(7, 5, KEY_F6),		/* Email     */

	/* QWERTY portion of keypad */
	KEY(3, 4, KEY_Q),
	KEY(3, 3, KEY_W),
	KEY(3, 2, KEY_E),
	KEY(3, 1, KEY_R),
	KEY(3, 0, KEY_T),
	KEY(4, 7, KEY_Y),
	KEY(4, 6, KEY_U),
	KEY(4, 5, KEY_I),
	KEY(4, 4, KEY_O),
	KEY(4, 3, KEY_P),

	KEY(4, 2, KEY_A),
	KEY(4, 1, KEY_S),
	KEY(4, 0, KEY_D),
	KEY(5, 7, KEY_F),
	KEY(5, 6, KEY_G),
	KEY(5, 5, KEY_H),
	KEY(5, 4, KEY_J),
	KEY(5, 3, KEY_K),
	KEY(5, 2, KEY_L),

	KEY(5, 1, KEY_Z),
	KEY(5, 0, KEY_X),
	KEY(6, 7, KEY_C),
	KEY(6, 6, KEY_V),
	KEY(6, 5, KEY_B),
	KEY(6, 4, KEY_N),
	KEY(6, 3, KEY_M),
	KEY(6, 2, KEY_SPACE),

	KEY(7, 0, KEY_LEFTSHIFT),	/* Vol up    */
	KEY(7, 3, KEY_LEFTCTRL),	/* Vol down  */
};

#define LATCH1_PHYS	0x01000000
#define LATCH1_VIRT	0xEA000000
#define MODEM_PHYS	0x04000000
#define MODEM_VIRT	0xEB000000
#define LATCH2_PHYS	0x08000000
#define LATCH2_VIRT	0xEC000000

static struct map_desc ams_delta_io_desc[] __initdata = {
	/* AMS_DELTA_LATCH1 */
	{
		.virtual	= LATCH1_VIRT,
		.pfn		= __phys_to_pfn(LATCH1_PHYS),
		.length		= 0x01000000,
		.type		= MT_DEVICE
	},
	/* AMS_DELTA_LATCH2 */
	{
		.virtual	= LATCH2_VIRT,
		.pfn		= __phys_to_pfn(LATCH2_PHYS),
		.length		= 0x01000000,
		.type		= MT_DEVICE
	},
	/* AMS_DELTA_MODEM */
	{
		.virtual	= MODEM_VIRT,
		.pfn		= __phys_to_pfn(MODEM_PHYS),
		.length		= 0x01000000,
		.type		= MT_DEVICE
	}
};

static struct omap_lcd_config ams_delta_lcd_config = {
	.ctrl_name	= "internal",
};

static struct omap_usb_config ams_delta_usb_config __initdata = {
	.register_host	= 1,
	.hmc_mode	= 16,
	.pins[0]	= 2,
};

static struct omap_board_config_kernel ams_delta_config[] __initdata = {
	{ OMAP_TAG_LCD,		&ams_delta_lcd_config },
};

#define LATCH1_GPIO_BASE	232
#define LATCH1_NGPIO		8

static struct resource latch1_resources[] __initconst = {
	[0] = {
		.name	= "dat",
		.start	= LATCH1_PHYS,
		.end	= LATCH1_PHYS + (LATCH1_NGPIO - 1) / 8,
		.flags	= IORESOURCE_MEM,
	},
};

static struct bgpio_pdata latch1_pdata __initconst = {
	.base	= LATCH1_GPIO_BASE,
	.ngpio	= LATCH1_NGPIO,
};

static struct platform_device latch1_gpio_device = {
	.name		= "basic-mmio-gpio",
	.id		= 0,
	.resource	= latch1_resources,
	.num_resources	= ARRAY_SIZE(latch1_resources),
	.dev		= {
		.platform_data	= &latch1_pdata,
	},
};

static struct resource latch2_resources[] __initconst = {
	[0] = {
		.name	= "dat",
		.start	= LATCH2_PHYS,
		.end	= LATCH2_PHYS + (AMS_DELTA_LATCH2_NGPIO - 1) / 8,
		.flags	= IORESOURCE_MEM,
	},
};

static struct bgpio_pdata latch2_pdata __initconst = {
	.base	= AMS_DELTA_LATCH2_GPIO_BASE,
	.ngpio	= AMS_DELTA_LATCH2_NGPIO,
};

static struct platform_device latch2_gpio_device = {
	.name		= "basic-mmio-gpio",
	.id		= 1,
	.resource	= latch2_resources,
	.num_resources	= ARRAY_SIZE(latch2_resources),
	.dev		= {
		.platform_data	= &latch2_pdata,
	},
};

static struct gpio latch_gpios[] __initconst = {
	{
		.gpio	= LATCH1_GPIO_BASE + 6,
		.flags	= GPIOF_OUT_INIT_LOW,
		.label	= "dockit1",
	},
	{
		.gpio	= LATCH1_GPIO_BASE + 7,
		.flags	= GPIOF_OUT_INIT_LOW,
		.label	= "dockit2",
	},
	{
		.gpio	= AMS_DELTA_GPIO_PIN_SCARD_RSTIN,
		.flags	= GPIOF_OUT_INIT_LOW,
		.label	= "scard_rstin",
	},
	{
		.gpio	= AMS_DELTA_GPIO_PIN_SCARD_CMDVCC,
		.flags	= GPIOF_OUT_INIT_LOW,
		.label	= "scard_cmdvcc",
	},
	{
		.gpio	= AMS_DELTA_GPIO_PIN_MODEM_NRESET,
		.flags	= GPIOF_OUT_INIT_LOW,
		.label	= "modem_nreset",
	},
	{
		.gpio	= AMS_DELTA_GPIO_PIN_MODEM_CODEC,
		.flags	= GPIOF_OUT_INIT_LOW,
		.label	= "modem_codec",
	},
	{
		.gpio	= AMS_DELTA_LATCH2_GPIO_BASE + 14,
		.flags	= GPIOF_OUT_INIT_LOW,
		.label	= "hookflash1",
	},
	{
		.gpio	= AMS_DELTA_LATCH2_GPIO_BASE + 15,
		.flags	= GPIOF_OUT_INIT_LOW,
		.label	= "hookflash2",
	},
};

void ams_delta_latch_write(int base, int ngpio, u16 mask, u16 value)
{
	int bit = 0;
	u16 bitpos = 1 << bit;

	for (; bit < ngpio; bit++, bitpos = bitpos << 1) {
		if (!(mask & bitpos))
			continue;
		gpio_set_value(base + bit, (value & bitpos) != 0);
	}
}
EXPORT_SYMBOL(ams_delta_latch_write);

static struct resource ams_delta_nand_resources[] = {
	[0] = {
		.start	= OMAP1_MPUIO_BASE,
		.end	= OMAP1_MPUIO_BASE +
				OMAP_MPUIO_IO_CNTL + sizeof(u32) - 1,
		.flags	= IORESOURCE_MEM,
	},
};

static struct platform_device ams_delta_nand_device = {
	.name	= "ams-delta-nand",
	.id	= -1,
	.num_resources	= ARRAY_SIZE(ams_delta_nand_resources),
	.resource	= ams_delta_nand_resources,
};

static struct resource ams_delta_kp_resources[] = {
	[0] = {
		.start	= INT_KEYBOARD,
		.end	= INT_KEYBOARD,
		.flags	= IORESOURCE_IRQ,
	},
};

static const struct matrix_keymap_data ams_delta_keymap_data = {
	.keymap		= ams_delta_keymap,
	.keymap_size	= ARRAY_SIZE(ams_delta_keymap),
};

static struct omap_kp_platform_data ams_delta_kp_data __initdata = {
	.rows		= 8,
	.cols		= 8,
	.keymap_data	= &ams_delta_keymap_data,
	.delay		= 9,
};

static struct platform_device ams_delta_kp_device = {
	.name		= "omap-keypad",
	.id		= -1,
	.dev		= {
		.platform_data = &ams_delta_kp_data,
	},
	.num_resources	= ARRAY_SIZE(ams_delta_kp_resources),
	.resource	= ams_delta_kp_resources,
};

static struct platform_device ams_delta_lcd_device = {
	.name	= "lcd_ams_delta",
	.id	= -1,
};

static struct gpio_led gpio_leds[] __initconst = {
	{
		.name		 = "camera",
		.gpio		 = LATCH1_GPIO_BASE + 0,
		.default_state	 = LEDS_GPIO_DEFSTATE_OFF,
#ifdef CONFIG_LEDS_TRIGGERS
		.default_trigger = "ams_delta_camera",
#endif
	},
	{
		.name		 = "advert",
		.gpio		 = LATCH1_GPIO_BASE + 1,
		.default_state	 = LEDS_GPIO_DEFSTATE_OFF,
	},
	{
		.name		 = "email",
		.gpio		 = LATCH1_GPIO_BASE + 2,
		.default_state	 = LEDS_GPIO_DEFSTATE_OFF,
	},
	{
		.name		 = "handsfree",
		.gpio		 = LATCH1_GPIO_BASE + 3,
		.default_state	 = LEDS_GPIO_DEFSTATE_OFF,
	},
	{
		.name		 = "voicemail",
		.gpio		 = LATCH1_GPIO_BASE + 4,
		.default_state	 = LEDS_GPIO_DEFSTATE_OFF,
	},
	{
		.name		 = "voice",
		.gpio		 = LATCH1_GPIO_BASE + 5,
		.default_state	 = LEDS_GPIO_DEFSTATE_OFF,
	},
};

static struct gpio_led_platform_data leds_pdata __initconst = {
	.leds		= gpio_leds,
	.num_leds	= ARRAY_SIZE(gpio_leds),
};

static struct i2c_board_info ams_delta_camera_board_info[] = {
	{
		I2C_BOARD_INFO("ov6650", 0x60),
	},
};

#ifdef CONFIG_LEDS_TRIGGERS
DEFINE_LED_TRIGGER(ams_delta_camera_led_trigger);

static int ams_delta_camera_power(struct device *dev, int power)
{
	/*
	 * turn on camera LED
	 */
	if (power)
		led_trigger_event(ams_delta_camera_led_trigger, LED_FULL);
	else
		led_trigger_event(ams_delta_camera_led_trigger, LED_OFF);
	return 0;
}
#else
#define ams_delta_camera_power	NULL
#endif

static struct soc_camera_link ams_delta_iclink = {
	.bus_id         = 0,	/* OMAP1 SoC camera bus */
	.i2c_adapter_id = 1,
	.board_info     = &ams_delta_camera_board_info[0],
	.module_name    = "ov6650",
	.power		= ams_delta_camera_power,
};

static struct platform_device ams_delta_camera_device = {
	.name   = "soc-camera-pdrv",
	.id     = 0,
	.dev    = {
		.platform_data = &ams_delta_iclink,
	},
};

static struct omap1_cam_platform_data ams_delta_camera_platform_data = {
	.camexclk_khz	= 12000,	/* default 12MHz clock, no extra DPLL */
	.lclk_khz_max	= 1334,		/* results in 5fps CIF, 10fps QCIF */
};

static struct platform_device *ams_delta_devices[] __initdata = {
	&latch1_gpio_device,
	&latch2_gpio_device,
	&ams_delta_kp_device,
	&ams_delta_camera_device,
};

static struct platform_device *late_devices[] __initconst = {
	&ams_delta_nand_device,
	&ams_delta_lcd_device,
};

static void __init ams_delta_init(void)
{
	/* mux pins for uarts */
	omap_cfg_reg(UART1_TX);
	omap_cfg_reg(UART1_RTS);

	/* parallel camera interface */
	omap_cfg_reg(H19_1610_CAM_EXCLK);
	omap_cfg_reg(J15_1610_CAM_LCLK);
	omap_cfg_reg(L18_1610_CAM_VS);
	omap_cfg_reg(L15_1610_CAM_HS);
	omap_cfg_reg(L19_1610_CAM_D0);
	omap_cfg_reg(K14_1610_CAM_D1);
	omap_cfg_reg(K15_1610_CAM_D2);
	omap_cfg_reg(K19_1610_CAM_D3);
	omap_cfg_reg(K18_1610_CAM_D4);
	omap_cfg_reg(J14_1610_CAM_D5);
	omap_cfg_reg(J19_1610_CAM_D6);
	omap_cfg_reg(J18_1610_CAM_D7);

	omap_board_config = ams_delta_config;
	omap_board_config_size = ARRAY_SIZE(ams_delta_config);
	omap_serial_init();
	omap_register_i2c_bus(1, 100, NULL, 0);

	omap1_usb_init(&ams_delta_usb_config);
	omap1_set_camera_info(&ams_delta_camera_platform_data);
#ifdef CONFIG_LEDS_TRIGGERS
	led_trigger_register_simple("ams_delta_camera",
			&ams_delta_camera_led_trigger);
#endif
	gpio_led_register_device(-1, &leds_pdata);
	platform_add_devices(ams_delta_devices, ARRAY_SIZE(ams_delta_devices));

	ams_delta_init_fiq();

	omap_writew(omap_readw(ARM_RSTCT1) | 0x0004, ARM_RSTCT1);
}

static struct plat_serial8250_port ams_delta_modem_ports[] = {
	{
		.membase	= IOMEM(MODEM_VIRT),
		.mapbase	= MODEM_PHYS,
		.irq		= -EINVAL, /* changed later */
		.flags		= UPF_BOOT_AUTOCONF,
		.irqflags	= IRQF_TRIGGER_RISING,
		.iotype		= UPIO_MEM,
		.regshift	= 1,
		.uartclk	= BASE_BAUD * 16,
	},
	{ },
};

static struct platform_device ams_delta_modem_device = {
	.name	= "serial8250",
	.id	= PLAT8250_DEV_PLATFORM1,
	.dev		= {
		.platform_data = ams_delta_modem_ports,
	},
};

static int __init late_init(void)
{
	int err;

	if (!machine_is_ams_delta())
		return -ENODEV;

	err = gpio_request_array(latch_gpios, ARRAY_SIZE(latch_gpios));
	if (err) {
		pr_err("Couldn't take over latch1/latch2 GPIO pins\n");
		return err;
	}

	platform_add_devices(late_devices, ARRAY_SIZE(late_devices));

	omap_cfg_reg(M14_1510_GPIO2);
	ams_delta_modem_ports[0].irq =
			gpio_to_irq(AMS_DELTA_GPIO_PIN_MODEM_IRQ);

	err = gpio_request(AMS_DELTA_GPIO_PIN_MODEM_IRQ, "modem");
	if (err) {
		pr_err("Couldn't request gpio pin for modem\n");
		return err;
	}
	gpio_direction_input(AMS_DELTA_GPIO_PIN_MODEM_IRQ);

	ams_delta_latch2_write(
		AMS_DELTA_LATCH2_MODEM_NRESET | AMS_DELTA_LATCH2_MODEM_CODEC,
		AMS_DELTA_LATCH2_MODEM_NRESET | AMS_DELTA_LATCH2_MODEM_CODEC);

	err = platform_device_register(&ams_delta_modem_device);
	if (err)
		goto gpio_free;
	return 0;

gpio_free:
	gpio_free(AMS_DELTA_GPIO_PIN_MODEM_IRQ);
	return err;
}
late_initcall(late_init);

static void __init ams_delta_map_io(void)
{
	omap15xx_map_io();
	iotable_init(ams_delta_io_desc, ARRAY_SIZE(ams_delta_io_desc));
}

MACHINE_START(AMS_DELTA, "Amstrad E3 (Delta)")
	/* Maintainer: Jonathan McDowell <noodles@earth.li> */
	.atag_offset	= 0x100,
	.map_io		= ams_delta_map_io,
	.init_early	= omap1_init_early,
	.reserve	= omap_reserve,
	.init_irq	= omap1_init_irq,
	.init_machine	= ams_delta_init,
	.timer		= &omap1_timer,
<<<<<<< HEAD
	.restart	= omap1_restart,
MACHINE_END

EXPORT_SYMBOL(ams_delta_latch1_write);
EXPORT_SYMBOL(ams_delta_latch2_write);
=======
MACHINE_END
>>>>>>> 8d09a1bb
<|MERGE_RESOLUTION|>--- conflicted
+++ resolved
@@ -537,12 +537,5 @@
 	.init_irq	= omap1_init_irq,
 	.init_machine	= ams_delta_init,
 	.timer		= &omap1_timer,
-<<<<<<< HEAD
 	.restart	= omap1_restart,
-MACHINE_END
-
-EXPORT_SYMBOL(ams_delta_latch1_write);
-EXPORT_SYMBOL(ams_delta_latch2_write);
-=======
-MACHINE_END
->>>>>>> 8d09a1bb
+MACHINE_END